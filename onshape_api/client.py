--- conflicted
+++ resolved
@@ -264,44 +264,28 @@
         }
         return self._api.request('get', '/api/partstudios/d/' + did + '/w/' + wid + '/e/' + eid + '/stl', headers=req_headers)
 
-<<<<<<< HEAD
-    def part_studio_stl_m(self, did, mid, eid, partid, configuration = 'default'):
-=======
     def hash_partid(self, data):
         m = hashlib.sha1()
         m.update(data.encode('utf-8'))
         return m.hexdigest()
 
-    def part_studio_stl_m(self, did, mid, eid, partid):
->>>>>>> d4970c8a
+    def part_studio_stl_m(self, did, mid, eid, partid, configuration = 'default'):
         def invoke():
             req_headers = {
                 'Accept': 'application/vnd.onshape.v1+octet-stream'
             }
             return self._api.request('get', '/api/parts/d/' + did + '/m/' + mid + '/e/' + eid + '/partid/'+partid+'/stl', query={'mode': 'binary', 'units': 'meter', 'configuration': configuration}, headers=req_headers)
 
-<<<<<<< HEAD
-        return self.cache_get('part_stl', (did, mid, eid, partid, configuration), invoke)
-=======
-        return self.cache_get('part_stl', (did, mid, eid, self.hash_partid(partid)), invoke)
->>>>>>> d4970c8a
+        return self.cache_get('part_stl', (did, mid, eid, self.hash_partid(partid), configuration), invoke)
 
     def part_get_metadata(self, did, mid, eid, partid, configuration = 'default'):
         def invoke():
             return self._api.request('get', '/api/parts/d/' + did + '/m/' + mid + '/e/' + eid + '/partid/'+partid+'/metadata', query={'configuration': configuration})
 
-<<<<<<< HEAD
-        return json.loads(self.cache_get('metadata', (did, mid, eid, partid, configuration), invoke))
-=======
-        return json.loads(self.cache_get('metadata', (did, mid, eid, self.hash_partid(partid)), invoke, True))
->>>>>>> d4970c8a
+        return json.loads(self.cache_get('metadata', (did, mid, eid, self.hash_partid(partid), configuration), invoke, True))
 
     def part_mass_properties(self, did, mid, eid, partid, configuration = 'default'):
         def invoke():
             return self._api.request('get', '/api/parts/d/' + did + '/m/' + mid + '/e/' + eid + '/partid/'+partid+'/massproperties', query={'configuration': configuration})
 
-<<<<<<< HEAD
-        return json.loads(self.cache_get('massproperties', (did, mid, eid, partid, configuration), invoke))
-=======
-        return json.loads(self.cache_get('massproperties', (did, mid, eid, self.hash_partid(partid)), invoke, True))
->>>>>>> d4970c8a
+        return json.loads(self.cache_get('massproperties', (did, mid, eid, self.hash_partid(partid), configuration), invoke, True))